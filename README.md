--- conflicted
+++ resolved
@@ -144,11 +144,7 @@
 ## analytics-job
 1) Create a Cloud Run job
 2) Select ```<location>-docker.pkg.dev/<work_project_id>/<repo_id>/analytics:latest``` image
-<<<<<<< HEAD
-3) In Container section use ```python3 main.py``` container command and ```-p <work_project_id>```
-=======
 3) In the Container section, use ```python3 main.py``` container command and ```-p <work_project_id>``` 
->>>>>>> 27efd29a
 container arguments
 4) In the Security section, select the Service Account you've created
 ## convert-private-tag-templates-job
@@ -165,7 +161,6 @@
 container arguments
 4) Set up scope of fetching with ```-s <scope>``` flag. Scope should be in format ```organizations/{orgNumber}```, ```folders/{folderNumber}``` or ```projects/{projectNumber}```
 5) You can set up resource type using ```-rt entry_group|tag_template|both``` flag
-<<<<<<< HEAD
 6) In Security section select the Service Account you've created
 ## clean-up-job
 1) Create Cloud Run job
@@ -175,9 +170,6 @@
 4) Set up scope of fetching with ```-s <scope>``` flag. Scope should be in format ```organizations/{orgNumber}```, ```folders/{folderNumber}``` or ```projects/{projectNumber}```
 5) You can set up resource type using ```-rt entry_group|tag_template|both``` flag
 6) In Security section select the Service Account you've created
-=======
-6) In the Security section, select the Service Account you've created
->>>>>>> 27efd29a
 ## fetch-projects-handler
 1) Create a Cloud Run service
 2) Select ```<location>-docker.pkg.dev/<work_project_id>/<repo_id>/fetch-projects-handler:latest``` image
@@ -231,7 +223,6 @@
 5) Authentication - Require authentication
 6) In the Container section, use ```python3 main.py``` container command and ```-p <work_project_id>```
 container arguments
-<<<<<<< HEAD
 7) In Security section select the Service Account you've created
 ## clean-up-handler
 1) Create Cloud Run service
@@ -242,9 +233,6 @@
 6) In Container section use ```python3 main.py``` container command and ```-p <work_project_id>```
 container arguments
 7) In Security section select the Service Account you've created
-=======
-7) In the Security section, select the Service Account you've created
->>>>>>> 27efd29a
 
 # Gather data
 1) Launch fetch-projects-job
