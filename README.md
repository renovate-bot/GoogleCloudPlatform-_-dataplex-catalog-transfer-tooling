--- conflicted
+++ resolved
@@ -24,20 +24,18 @@
 ## Transfer at scale
 You can convert from private to public tag templates and initiate transfer of all resources at scale.
 
-<<<<<<< HEAD
 ## Clean up
 You can remove remaining read-only tag templates and read-only entry groups from Data Catalog after the transfer.
 
 ## Monitoring dashboard
 You can monitor transfer progress through dedicated [looker dashboard](https://lookerstudio.google.com/c/reporting/25294b6e-724a-46f2-98c4-3e22d8e59d87/page/crPZE).
-=======
+
 # Get Started: Pick Your Path
 There are three ways to get started — choose what works best for you and follow the instructions below:
 - **Automated Public Repository Deploy**: Deploy directly from a public repository using pre-built images.
    > **Note:** After completing the **Setup** section, you can skip the **Build** section entirely and proceed directly to the **Deploy** section.
 - **Automated Build & Deploy**: Use the provided `cloudbuild.yaml` and `deploy.sh` to automate the build and deployment process.
 - **Manual Build & Deploy**: Take full control by configuring everything step-by-step.
->>>>>>> 723b5bda
 
 # Setup
 1) Create a new Google Cloud project inside your organization's account.
