This is not an officially supported Google product. This project is not
eligible for the [Google Open Source Software Vulnerability Rewards
Program](https://bughunters.google.com/open-source-security).

# Dataplex Catalog Transfer Tooling
# Introduction
In 2024 we released Google Cloud Platform Dataplex Catalog as a successor to the Data Catalog product. In relation to the announced [deprecation of Data Catalog](https://cloud.google.com/data-catalog/docs/release-notes#February_03_2025) our goal was to make sure everyone has an equal opportunity to transfer their data and integrations to the new platform.

To ease the transition process, we exposed a dedicated user interface page [“Manage transition to Dataplex”](https://cloud.google.com/dataplex/docs/transition-to-dataplex-catalog), which gave a graphical interface to the very basic operation related to the data transfer.

Although the user interface-based transition shall work for the smaller datasets, it will most likely not work for the largest ones. They might require performing the transition gradually and being aware of the consequences of each step throughout the process as the transfer process is not reversible.

To address this concern, we released a dedicated tooling that is encapsulated within this repository.

# Capabilities
## Data discovery
You can discover all projects (with either Data Catalog or Dataplex API enabled) and resources (tag templates & entry groups) that are subjected to transfer.

## Impact analysis
You can analyze the consequences of permanently transferring resources to the new system by investigating IAM policies applied at the resources level as well as understand which resources are being actively used by investigating access patterns.

You will also receive a mapping table showing the relation between Data Catalog and Dataplex Catalog resource names that you can use for comparison.

## Transfer at scale
You can convert from private to public tag templates and initiate transfer of all resources at scale.

# Get Started: Pick Your Path
There are three ways to get started — choose what works best for you and follow the instructions below:
- **Automated Public Repository Deploy**: Deploy directly from a public repository using pre-built images.
   > **Note:** After completing the **Setup** section, you can skip the **Build** section entirely and proceed directly to the **Deploy** section.
- **Automated Build & Deploy**: Use the provided `cloudbuild.yaml` and `deploy.sh` to automate the build and deployment process.
- **Manual Build & Deploy**: Take full control by configuring everything step-by-step.

# Setup
1) Create a new Google Cloud project inside your organization's account.
2) Create a Service Account in the project.
3) Grant the Service Account the following roles at the **organization level**:
   * roles/bigquery.dataEditor
   * roles/browser
   * roles/cloudasset.viewer
   * roles/cloudtasks.admin
   * roles/datacatalog.searchAdmin
   * roles/datacatalog.tagTemplateOwner
   * roles/datacatalog.entryGroupOwner
   * roles/serviceusage.serviceUsageConsumer
   * roles/dataplex.aspectTypeOwner
   * roles/dataplex.entryGroupOwner
   * roles/logging.configWriter
   * roles/iam.securityReviewer
   * roles/run.invoker
   * roles/bigquery.jobUser
   * roles/iam.serviceAccountUser
   * roles/cloudquotas.viewer
<<<<<<< HEAD
   * roles/bigquery.jobUser
4) Enable API:\
   Depending on your chosen workflow, enable the required APIs as outlined below:
   * For **Automated Build & Deploy**:
      * Artifact Registry API
      * Cloud Build API
      > **Note:** Other required APIs will be enabled automatically during deployment.
   * For **Automated Public Repository Deploy**:
      * Artifact Registry API
      > **Note:** Other required APIs will be enabled automatically during deployment.
   * For **Manual Build & Deploy**
      * Cloud Resource Manager API
      * BigQuery API
      * Cloud Tasks API
      * Cloud Run Admin API
      * Cloud Data Catalog API
      * Artifact Registry API
      * Cloud Asset API
      * Cloud Dataplex API
      * Cloud Quotas API
=======
4) Enable API:
   * Cloud Resource Manager API
   * BigQuery API
   * Cloud Tasks API
   * Cloud Run Admin API
   * Artifact Registry API
   * Cloud Asset API
   * Dataplex API
   * Data Catalog API
   * Cloud Quotas API
>>>>>>> 49955e86
5) Create a Docker repository in Google Artifact Registry
   > **Note:** This step is required only for **Manual Build & Deploy** and **Automated Build & Deploy**.
6) [Opt in public tag templates and tags](https://cloud.google.com/dataplex/docs/transition-to-dataplex-catalog#opt-in) for simultaneous availability of metadata in universal catalog

# Build
## For **Automated Build & Deploy**
If you need to build services and jobs to a **private Docker repository**, follow the steps below. If you are using **Automated Public Repository Deploy**, skip this section and go to the [Deploy Section](#deploy).
1. Clone the GitHub repository.
Run the following command to clone the repository:
   ```bash
   git clone https://github.com/GoogleCloudPlatform/dataplex-catalog-transfer-tooling.git
   ```
2. Rename the Build Configuration File.
   Rename the file `cloudbuild.yaml.template` to `cloudbuild.yaml`:
   ```bash
   mv cloudbuild.yaml.template cloudbuild.yaml
   ```
3. Update the Substitutions Section.\
   Open the `cloudbuild.yaml` file and update the **substitutions** section:
      ```yaml
      substitutions:
      _PROJECT: <project-name>  # e.g., "my-google-project"
      _LOCATION: "us-central1" # e.g., "us-west1"
      ```
      * Replace `project-name` with your Google Cloud project name.
      * Optionally, update `_LOCATION` to your preferred region.
4. Submit the Build.\
   Use the following command to submit the build:
      ```bash
      gcloud builds submit --config=./cloudbuild.yaml . --project=<your-project-id>
      ```
      * Replace `your-project-id` with your Google Cloud project ID.

## For **Manual Build & Deploy**
1) Clone the GitHub repository
    ```
    git clone https://github.com/GoogleCloudPlatform/dataplex-catalog-transfer-tooling.git
    ```
2) Build docker images
    ```
    docker build -t <location>-docker.pkg.dev/<work_project_id>/<repo_id>/fetch-resources-handler:latest -f ./services/handlers/fetch_resources/Dockerfile .
    docker build -t <location>-docker.pkg.dev/<work_project_id>/<repo_id>/fetch-resources-job:latest -f ./services/jobs/fetch_resources/Dockerfile .
    docker build -t <location>-docker.pkg.dev/<work_project_id>/<repo_id>/fetch-projects-handler:latest -f ./services/handlers/fetch_projects/Dockerfile .
    docker build -t <location>-docker.pkg.dev/<work_project_id>/<repo_id>/fetch-projects-job:latest -f ./services/jobs/fetch_projects/Dockerfile .
    docker build -t <location>-docker.pkg.dev/<work_project_id>/<repo_id>/find-resource-names-handler:latest -f ./services/handlers/find_resource_names/Dockerfile .
    docker build -t <location>-docker.pkg.dev/<work_project_id>/<repo_id>/find-resource-names-job:latest -f ./services/jobs/find_resource_names/Dockerfile .
    docker build -t <location>-docker.pkg.dev/<work_project_id>/<repo_id>/fetch-policies-handler:latest -f ./services/handlers/fetch_policies/Dockerfile .
    docker build -t <location>-docker.pkg.dev/<work_project_id>/<repo_id>/fetch-policies-job:latest -f ./services/jobs/fetch_policies/Dockerfile .
    docker build -t <location>-docker.pkg.dev/<work_project_id>/<repo_id>/audit-logs-job:latest -f ./services/jobs/audit_logs/Dockerfile .
    docker build -t <location>-docker.pkg.dev/<work_project_id>/<repo_id>/analytics-job:latest -f ./services/jobs/analytics/Dockerfile .
    docker build -t <location>-docker.pkg.dev/<work_project_id>/<repo_id>/transfer-resources-handler:latest -f ./services/handlers/transfer_resources/Dockerfile .
    docker build -t <location>-docker.pkg.dev/<work_project_id>/<repo_id>/transfer-resources-job:latest -f ./services/jobs/transfer_resources/Dockerfile .
    docker build -t <location>-docker.pkg.dev/<work_project_id>/<repo_id>/convert-private-tag-templates-handler:latest -f ./services/handlers/convert_private_tag_templates/Dockerfile .
    docker build -t <location>-docker.pkg.dev/<work_project_id>/<repo_id>/convert-private-tag-templates-job:latest -f ./services/jobs/convert_private_tag_templates/Dockerfile .
    docker build -t <location>-docker.pkg.dev/<work_project_id>/<repo_id>/clean-up-job:latest -f ./services/jobs/clean_up/Dockerfile .
    docker build -t <location>-docker.pkg.dev/<work_project_id>/<repo_id>/clean-up-handler:latest -f ./services/handlers/clean_up/Dockerfile .
    ```
    Where
   * work_project_id - ID of the project you've created for this tool
   * location - location of the repository in Artifact Registry
   * repo_id - ID of the repository in Artifact Registry
3) Push the images to the repository in Artifact Registry
<<<<<<< HEAD
   ```
   docker push <location>-docker.pkg.dev/<work_project_id>/<repo_id>/fetch-resources-handler:latest
   docker push <location>-docker.pkg.dev/<work_project_id>/<repo_id>/fetch-resources-job:latest
   docker push <location>-docker.pkg.dev/<work_project_id>/<repo_id>/fetch-projects-handler:latest
   docker push <location>-docker.pkg.dev/<work_project_id>/<repo_id>/fetch-projects-job:latest
   docker push <location>-docker.pkg.dev/<work_project_id>/<repo_id>/find-resource-names-handler:latest
   docker push <location>-docker.pkg.dev/<work_project_id>/<repo_id>/find-resource-names-job:latest
   docker push <location>-docker.pkg.dev/<work_project_id>/<repo_id>/fetch-policies-handler:latest
   docker push <location>-docker.pkg.dev/<work_project_id>/<repo_id>/fetch-policies-job:latest
   docker push <location>-docker.pkg.dev/<work_project_id>/<repo_id>/audit-logs-job:latest
   docker push <location>-docker.pkg.dev/<work_project_id>/<repo_id>/analytics-job:latest
   docker push <location>-docker.pkg.dev/<work_project_id>/<repo_id>/convert-private-tag-templates-handler:latest
   docker push <location>-docker.pkg.dev/<work_project_id>/<repo_id>/convert-private-tag-templates-job:latest
   docker push <location>-docker.pkg.dev/<work_project_id>/<repo_id>/transfer-resources-handler:latest
   docker push <location>-docker.pkg.dev/<work_project_id>/<repo_id>/transfer-resources-job:latest
   ```
=======
```
docker push <location>-docker.pkg.dev/<work_project_id>/<repo_id>/fetch-resources-handler:latest
docker push <location>-docker.pkg.dev/<work_project_id>/<repo_id>/fetch-resources-job:latest
docker push <location>-docker.pkg.dev/<work_project_id>/<repo_id>/fetch-projects-handler:latest
docker push <location>-docker.pkg.dev/<work_project_id>/<repo_id>/fetch-projects-job:latest
docker push <location>-docker.pkg.dev/<work_project_id>/<repo_id>/find-resource-names-handler:latest
docker push <location>-docker.pkg.dev/<work_project_id>/<repo_id>/find-resource-names-job:latest
docker push <location>-docker.pkg.dev/<work_project_id>/<repo_id>/fetch-policies-handler:latest
docker push <location>-docker.pkg.dev/<work_project_id>/<repo_id>/fetch-policies-job:latest
docker push <location>-docker.pkg.dev/<work_project_id>/<repo_id>/audit-logs-job:latest
docker push <location>-docker.pkg.dev/<work_project_id>/<repo_id>/analytics-job:latest
docker push <location>-docker.pkg.dev/<work_project_id>/<repo_id>/convert-private-tag-templates-handler:latest
docker push <location>-docker.pkg.dev/<work_project_id>/<repo_id>/convert-private-tag-templates-job:latest
docker push <location>-docker.pkg.dev/<work_project_id>/<repo_id>/transfer-resources-handler:latest
docker push <location>-docker.pkg.dev/<work_project_id>/<repo_id>/transfer-resources-job:latest
docker push <location>-docker.pkg.dev/<work_project_id>/<repo_id>/clean-up-job:latest
docker push <location>-docker.pkg.dev/<work_project_id>/<repo_id>/clean-up-handler:latest
```
>>>>>>> 49955e86
# Deploy
## For **Automated Public Repository Deploy** and **Automated Build & Deploy**
### 1. Launch Cloud Shell and Cloud Shell Editor
- Open the **Google Cloud Console**.
- Click the **Activate Cloud Shell** button (a terminal icon in the top-right corner).
- Once the Cloud Shell terminal opens, click the **Open Editor** button (a pencil icon) in the toolbar to launch the Cloud Shell Editor.
### 2. Prepare the Deployment Script.
#### Step 1: Create or Upload the Deployment Script
- In the **Cloud Shell Editor**:
  - **Option 1**: Upload the `deploy.sh.template` file from your local machine and rename it to `deploy.sh`.
      ```bash
      mv deploy.sh.template deploy.sh
      ```
  - **Option 2**: Create a new file named `deploy.sh` directly in the editor and copy-paste the content of `deploy.sh.template` from the repository into it.
      ```bash
      touch deploy.sh
      ```
#### Step 2: Configure Mandatory Parameters
- Open the `deploy.sh` file and set the following variables:
   ```bash
   SCOPE="organizations/{orgNumber}"  # Replace with your organization, folder or project number
   SERVICE_ACCOUNT="your-service-account@your-project.iam.gserviceaccount.com"  # Replace with your service account
   ```
#### Step 3: (Optional) Configure Additional Parameters
- Update the following variables if needed:
   ```bash
   REGION="us-central1"  # Default region for deployment
   REGISTRY="us-central1-docker.pkg.dev/<project-id>/<repo-id>"  # Docker registry for images
   ```
   > **Note:** If you want to deploy using your own private Docker registry, update the `REGISTRY` value in the deployment script.
### Make the Script Executable
- Run the following command in the Cloud Shell terminal to ensure the file is executable:
   ```bash
   chmod +x deploy.sh
   ```
### Run the Deployment Script
- Execute the script by running:
   ```bash
   ./deploy.sh
   ```
## For **Manual Build & Deploy**
When you set up container commands, be sure to input them separately (as in the picture below)
![img_1.png](pictures/cloud_run_args.png)
## fetch-projects-job
1) Create a Cloud Run job
2) Select ```<location>-docker.pkg.dev/<work_project_id>/<repo_id>/fetch-projects-job:latest``` image
3) In the Container section, use ```python3 main.py``` container command and ```-p <work_project_id>```
container arguments
4) In the Security section, select the Service Account you've created
## fetch-resources-job
1) Create a Cloud Run job
2) Select ```<location>-docker.pkg.dev/<work_project_id>/<repo_id>/fetch-resources-job:latest``` image
3) In the Container section, use ```python3 main.py``` container command and ```-p <work_project_id>```
container arguments
4) In the Security section, select the Service Account you've created
## find-resource-names-job
1) Create a Cloud Run job
2) Select ```<location>-docker.pkg.dev/<work_project_id>/<repo_id>/find-resource-names-job:latest``` image
3) In the Container section, use ```python3 main.py``` container command and ```-p <work_project_id>```
container arguments
4) In the Security section, select the Service Account you've created
## fetch-policies-job
1) Create a Cloud Run job
2) Select ```<location>-docker.pkg.dev/<work_project_id>/<repo_id>/fetch-policies-job:latest``` image
3) In the Container section, use ```python3 main.py``` container command and ```-p <work_project_id>```
container arguments
4) Set up scope of fetching with ```-s <scope>``` flag. Scope should be in format ```organizations/{orgNumber}```, ```folders/{folderNumber}``` or ```projects/{projectNumber}```
5) You can set up resource type using ```-rt entry_group|tag_template|both``` flag
6) You can set up system where to fetch policies by using ```-ms data_catalog|dataplex|both``` flag
7) In the Security section, select the Service Account you've created
## audit-logs-job
1) Create a Cloud Run job
2) Select ```<location>-docker.pkg.dev/<work_project_id>/<repo_id>/audit-logs-job:latest``` image
3) In the Container section, use ```python3 main.py``` container command and ```-p <work_project_id>```
container arguments
4) In the Security section, select the Service Account you've created
## analytics-job
1) Create a Cloud Run job
2) Select ```<location>-docker.pkg.dev/<work_project_id>/<repo_id>/analytics:latest``` image
3) In the Container section, use ```python3 main.py``` container command and ```-p <work_project_id>``` 
container arguments
4) In the Security section, select the Service Account you've created
## convert-private-tag-templates-job
1) Create a Cloud Run job
2) Select ```<location>-docker.pkg.dev/<work_project_id>/<repo_id>/convert-private-tag-templates-job:latest``` image
3) In the Container section, use ```python3 main.py``` container command and ```-p <work_project_id>```
container arguments
4) Set up scope of fetching with ```-s <scope>``` flag. Scope should be in format ```organizations/{orgNumber}```, ```folders/{folderNumber}``` or ```projects/{projectNumber}```
5) In the Security section, select the Service Account you've created
## transfer-resources-job
1) Create a Cloud Run job
2) Select ```<location>-docker.pkg.dev/<work_project_id>/<repo_id>/transfer-resources-job:latest``` image
3) In the Container section, use ```python3 main.py``` container command and ```-p <work_project_id>```
container arguments
4) Set up scope of fetching with ```-s <scope>``` flag. Scope should be in format ```organizations/{orgNumber}```, ```folders/{folderNumber}``` or ```projects/{projectNumber}```
5) You can set up resource type using ```-rt entry_group|tag_template|both``` flag
6) In Security section select the Service Account you've created
## clean-up-job
1) Create Cloud Run job
2) Select ```<location>-docker.pkg.dev/<work_project_id>/<repo_id>/clean-up-job:latest``` image
3) In Container section use ```python3 main.py``` container command and ```-p <work_project_id>```
container arguments
4) Set up scope of fetching with ```-s <scope>``` flag. Scope should be in format ```organizations/{orgNumber}```, ```folders/{folderNumber}``` or ```projects/{projectNumber}```
5) You can set up resource type using ```-rt entry_group|tag_template|both``` flag
6) In Security section select the Service Account you've created
## fetch-projects-handler
1) Create a Cloud Run service
2) Select ```<location>-docker.pkg.dev/<work_project_id>/<repo_id>/fetch-projects-handler:latest``` image
3) The service name should be ```fetch-projects-handler``` (Cloud tasks will target this name)
4) location ```us-central1```
5) Authentication - Require authentication
6) In Container section, use ```python3 main.py``` container command and ```-p <work_project_id>```
container arguments
7) In the Security section select the Service Account you've created
## fetch-resources-handler
1) Create a Cloud Run service
2) Select ```<location>-docker.pkg.dev/<work_project_id>/<repo_id>/fetch-resources-handler:latest``` image
3) The service name should be ```fetch-resources-handler``` (Cloud tasks will target this name)
4) location ```us-central1```
5) Authentication - Require authentication
6) In the Container section, use ```python3 main.py``` container command and ```-p <work_project_id>```
container arguments
7) In the Security section, select the Service Account you've created
## find-resource-names-handler
1) Create a Cloud Run service
2) Select ```<location>-docker.pkg.dev/<work_project_id>/<repo_id>/find-resource-names-handler:latest``` image
3) The service name should be ```find-resource-names-handler``` (Cloud tasks will target this name)
4) location ```us-central1```
5) Authentication - Require authentication
6) In the Container section, use ```python3 main.py``` container command and ```-p <work_project_id>```
container arguments
7) In the Security section, select the Service Account you've created
## fetch-policies-handler
1) Create a Cloud Run service
2) Select ```<location>-docker.pkg.dev/<work_project_id>/<repo_id>/fetch-policies-handler:latest``` image
3) The service name should be ```fetch-policies-handler``` (Cloud tasks will target this name)
4) location ```us-central1```
5) Authentication - Require authentication
6) In the Container section, use ```python3 main.py``` container command and ```-p <work_project_id>```
container arguments
7) In the Security section, select the Service Account you've created
## convert-private-tag-templates-handler
1) Create a Cloud Run service
2) Select ```<location>-docker.pkg.dev/<work_project_id>/<repo_id>/convert-private-tag-templates-handler:latest``` image
3) The service name should be ```convert-private-tag-templates-handler``` (Cloud tasks will target this name)
4) location ```us-central1```
5) Authentication - Require authentication
6) In the Container section, use ```python3 main.py``` container command and ```-p <work_project_id>```
container arguments
7) In the Security section, select the Service Account you've created
## transfer-resources-handler
1) Create a Cloud Run service
2) Select ```<location>-docker.pkg.dev/<work_project_id>/<repo_id>/transfer-resources-handler:latest``` image
3) The service name should be ```transfer-resources-handler``` (Cloud tasks will target this name)
4) location ```us-central1```
5) Authentication - Require authentication
6) In the Container section, use ```python3 main.py``` container command and ```-p <work_project_id>```
container arguments
7) In Security section select the Service Account you've created
## clean-up-handler
1) Create Cloud Run service
2) Select ```<location>-docker.pkg.dev/<work_project_id>/<repo_id>/clean-up-handler:latest``` image
3) Service name ```clean-up-handler``` (Cloud tasks will target this name)
4) location ```us-central1```
5) Authentication - Require authentication
6) In Container section use ```python3 main.py``` container command and ```-p <work_project_id>```
container arguments
7) In Security section select the Service Account you've created

# Gather data
## For **Automated Build & Deploy** and **Automated Public Repository Deploy**:
Before proceeding, ensure that data access logs are enabled for your project. This is necessary for gathering analytics and audit data during the migration process. Follow the instructions in the [Enable Data Access Logs](services/jobs/audit_logs/README.md#enable-data-access-logs).

## For **Manual Build & Deploy**
1) Launch fetch-projects-job
2) After finishing, launch fetch-resources-job
3) After finishing, launch find-resource-names-job
4) After finishing, launch fetch-policies-job
5) Launch audit-logs-job to see Data Catalog access logs.
   * Ensure log sink permissions are granted and data access logs are enabled. Follow the [Grant Log Sink Permissions to Write to BigQuery Table and Enable Data Access Logs guide](services/jobs/audit_logs/README.md).
   > **Note:** This step is necessary to proceed and successfully launch the **analytics-job**.
6) After finishing, launch analytics-job
7) All data will appear in ```transfer_tooling``` dataset in Google BigQuery

# Transfer
1) [Optional] Adjust scope parameter of ```convert-private-tag-templates-job``` and run it to convert all private tag templates within given scope to public tag templates
2) Wait 24h
<<<<<<< HEAD
3) Adjust both scope and resource type parameter of ```transfer-resources-job``` and run it to transfer resources to Dataplex Catalog
=======
3) Adjust both scope and resource type parameter of ```transfer-resources-job``` and run it to transfer resources to Dataplex Catalog

# Clean up
1) After you transfer tag templates and entry group, adjust scope parameter of ```clean-up-job``` and run it, to remove transferred resources from Data Catalog. Only transferred resources will be removed.
>>>>>>> 49955e86
<|MERGE_RESOLUTION|>--- conflicted
+++ resolved
@@ -51,7 +51,6 @@
    * roles/bigquery.jobUser
    * roles/iam.serviceAccountUser
    * roles/cloudquotas.viewer
-<<<<<<< HEAD
    * roles/bigquery.jobUser
 4) Enable API:\
    Depending on your chosen workflow, enable the required APIs as outlined below:
@@ -72,18 +71,6 @@
       * Cloud Asset API
       * Cloud Dataplex API
       * Cloud Quotas API
-=======
-4) Enable API:
-   * Cloud Resource Manager API
-   * BigQuery API
-   * Cloud Tasks API
-   * Cloud Run Admin API
-   * Artifact Registry API
-   * Cloud Asset API
-   * Dataplex API
-   * Data Catalog API
-   * Cloud Quotas API
->>>>>>> 49955e86
 5) Create a Docker repository in Google Artifact Registry
    > **Note:** This step is required only for **Manual Build & Deploy** and **Automated Build & Deploy**.
 6) [Opt in public tag templates and tags](https://cloud.google.com/dataplex/docs/transition-to-dataplex-catalog#opt-in) for simultaneous availability of metadata in universal catalog
@@ -146,7 +133,6 @@
    * location - location of the repository in Artifact Registry
    * repo_id - ID of the repository in Artifact Registry
 3) Push the images to the repository in Artifact Registry
-<<<<<<< HEAD
    ```
    docker push <location>-docker.pkg.dev/<work_project_id>/<repo_id>/fetch-resources-handler:latest
    docker push <location>-docker.pkg.dev/<work_project_id>/<repo_id>/fetch-resources-job:latest
@@ -162,27 +148,9 @@
    docker push <location>-docker.pkg.dev/<work_project_id>/<repo_id>/convert-private-tag-templates-job:latest
    docker push <location>-docker.pkg.dev/<work_project_id>/<repo_id>/transfer-resources-handler:latest
    docker push <location>-docker.pkg.dev/<work_project_id>/<repo_id>/transfer-resources-job:latest
-   ```
-=======
-```
-docker push <location>-docker.pkg.dev/<work_project_id>/<repo_id>/fetch-resources-handler:latest
-docker push <location>-docker.pkg.dev/<work_project_id>/<repo_id>/fetch-resources-job:latest
-docker push <location>-docker.pkg.dev/<work_project_id>/<repo_id>/fetch-projects-handler:latest
-docker push <location>-docker.pkg.dev/<work_project_id>/<repo_id>/fetch-projects-job:latest
-docker push <location>-docker.pkg.dev/<work_project_id>/<repo_id>/find-resource-names-handler:latest
-docker push <location>-docker.pkg.dev/<work_project_id>/<repo_id>/find-resource-names-job:latest
-docker push <location>-docker.pkg.dev/<work_project_id>/<repo_id>/fetch-policies-handler:latest
-docker push <location>-docker.pkg.dev/<work_project_id>/<repo_id>/fetch-policies-job:latest
-docker push <location>-docker.pkg.dev/<work_project_id>/<repo_id>/audit-logs-job:latest
-docker push <location>-docker.pkg.dev/<work_project_id>/<repo_id>/analytics-job:latest
-docker push <location>-docker.pkg.dev/<work_project_id>/<repo_id>/convert-private-tag-templates-handler:latest
-docker push <location>-docker.pkg.dev/<work_project_id>/<repo_id>/convert-private-tag-templates-job:latest
-docker push <location>-docker.pkg.dev/<work_project_id>/<repo_id>/transfer-resources-handler:latest
-docker push <location>-docker.pkg.dev/<work_project_id>/<repo_id>/transfer-resources-job:latest
-docker push <location>-docker.pkg.dev/<work_project_id>/<repo_id>/clean-up-job:latest
-docker push <location>-docker.pkg.dev/<work_project_id>/<repo_id>/clean-up-handler:latest
-```
->>>>>>> 49955e86
+   docker push <location>-docker.pkg.dev/<work_project_id>/<repo_id>/clean-up-job:latest
+   docker push <location>-docker.pkg.dev/<work_project_id>/<repo_id>/clean-up-handler:latest
+   ```
 # Deploy
 ## For **Automated Public Repository Deploy** and **Automated Build & Deploy**
 ### 1. Launch Cloud Shell and Cloud Shell Editor
@@ -370,11 +338,7 @@
 # Transfer
 1) [Optional] Adjust scope parameter of ```convert-private-tag-templates-job``` and run it to convert all private tag templates within given scope to public tag templates
 2) Wait 24h
-<<<<<<< HEAD
 3) Adjust both scope and resource type parameter of ```transfer-resources-job``` and run it to transfer resources to Dataplex Catalog
-=======
-3) Adjust both scope and resource type parameter of ```transfer-resources-job``` and run it to transfer resources to Dataplex Catalog
 
 # Clean up
-1) After you transfer tag templates and entry group, adjust scope parameter of ```clean-up-job``` and run it, to remove transferred resources from Data Catalog. Only transferred resources will be removed.
->>>>>>> 49955e86
+1) After you transfer tag templates and entry group, adjust scope parameter of ```clean-up-job``` and run it, to remove transferred resources from Data Catalog. Only transferred resources will be removed.